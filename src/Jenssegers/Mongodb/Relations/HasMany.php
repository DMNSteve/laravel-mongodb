<?php

namespace Jenssegers\Mongodb\Relations;

use Illuminate\Database\Eloquent\Builder;
use Illuminate\Database\Eloquent\Model as EloquentModel;
use Illuminate\Database\Eloquent\Relations\HasMany as EloquentHasMany;
use Illuminate\Database\Eloquent\Model as EloquentModel;

class HasMany extends EloquentHasMany
{
    /**
     * Get the plain foreign key.
     * @return string
     */
    public function getForeignKeyName()
    {
        return $this->foreignKey;
    }

    /**
     * Get the plain foreign key.
     * @return string
     */
    public function getPlainForeignKey()
    {
        return $this->getForeignKeyName();
    }

    /**
     * Get the key for comparing against the parent key in "has" query.
     * @return string
     */
    public function getHasCompareKey()
    {
        return $this->getForeignKeyName();
    }

    /**
     * @inheritdoc
     */
    public function getRelationExistenceQuery(Builder $query, Builder $parentQuery, $columns = ['*'])
    {
        $foreignKey = $this->getHasCompareKey();

        return $query->select($foreignKey)->where($foreignKey, 'exists', true);
    }

    /**
     * Add the constraints for a relationship count query.
     * @param Builder $query
     * @param Builder $parent
     * @return Builder
     */
    public function getRelationCountQuery(Builder $query, Builder $parent)
    {
        $foreignKey = $this->getHasCompareKey();

        return $query->select($foreignKey)->where($foreignKey, 'exists', true);
    }

    /**
     * Add the constraints for a relationship query.
     * @param Builder $query
     * @param Builder $parent
     * @param array|mixed $columns
     * @return Builder
     */
    public function getRelationQuery(Builder $query, Builder $parent, $columns = ['*'])
    {
        $query->select($columns);

        $key = $this->wrap($this->getQualifiedParentKeyName());

        return $query->where($this->getHasCompareKey(), 'exists', true);
    }

    /**
     * Get the name of the "where in" method for eager loading.
<<<<<<< HEAD
     *
     * @param  \Illuminate\Database\Eloquent\Model  $model
     * @param  string  $key
=======
     * @param \Illuminate\Database\Eloquent\Model $model
     * @param string $key
>>>>>>> a7acac76
     * @return string
     */
    protected function whereInMethod(EloquentModel $model, $key)
    {
        return 'whereIn';
    }
}<|MERGE_RESOLUTION|>--- conflicted
+++ resolved
@@ -5,7 +5,6 @@
 use Illuminate\Database\Eloquent\Builder;
 use Illuminate\Database\Eloquent\Model as EloquentModel;
 use Illuminate\Database\Eloquent\Relations\HasMany as EloquentHasMany;
-use Illuminate\Database\Eloquent\Model as EloquentModel;
 
 class HasMany extends EloquentHasMany
 {
@@ -77,14 +76,8 @@
 
     /**
      * Get the name of the "where in" method for eager loading.
-<<<<<<< HEAD
-     *
-     * @param  \Illuminate\Database\Eloquent\Model  $model
-     * @param  string  $key
-=======
      * @param \Illuminate\Database\Eloquent\Model $model
      * @param string $key
->>>>>>> a7acac76
      * @return string
      */
     protected function whereInMethod(EloquentModel $model, $key)
