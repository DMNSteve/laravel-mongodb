<?php

namespace Jenssegers\Mongodb\Relations;

use Illuminate\Database\Eloquent\Builder;
use Illuminate\Database\Eloquent\Model as EloquentModel;

class BelongsTo extends \Illuminate\Database\Eloquent\Relations\BelongsTo
{
    /**
     * Get the key for comparing against the parent key in "has" query.
     * @return string
     */
    public function getHasCompareKey()
    {
        return $this->getOwnerKey();
    }

    /**
     * @inheritdoc
     */
    public function addConstraints()
    {
        if (static::$constraints) {
            // For belongs to relationships, which are essentially the inverse of has one
            // or has many relationships, we need to actually query on the primary key
            // of the related models matching on the foreign key that's on a parent.
            $this->query->where($this->getOwnerKey(), '=', $this->parent->{$this->foreignKey});
        }
    }

    /**
     * @inheritdoc
     */
    public function addEagerConstraints(array $models)
    {
        // We'll grab the primary key name of the related models since it could be set to
        // a non-standard name and not "id". We will then construct the constraint for
        // our eagerly loading query so it returns the proper models from execution.
        $key = $this->getOwnerKey();

        $this->query->whereIn($key, $this->getEagerModelKeys($models));
    }

    /**
     * @inheritdoc
     */
    public function getRelationExistenceQuery(Builder $query, Builder $parentQuery, $columns = ['*'])
    {
        return $query;
    }

    /**
     * Get the owner key with backwards compatible support.
     * @return string
     */
    public function getOwnerKey()
    {
        return property_exists($this, 'ownerKey') ? $this->ownerKey : $this->otherKey;
    }

    /**
     * Get the name of the "where in" method for eager loading.
<<<<<<< HEAD
     *
     * @param  \Illuminate\Database\Eloquent\Model  $model
     * @param  string  $key
=======
     * @param \Illuminate\Database\Eloquent\Model $model
     * @param string $key
>>>>>>> a7acac76
     * @return string
     */
    protected function whereInMethod(EloquentModel $model, $key)
    {
        return 'whereIn';
    }
}<|MERGE_RESOLUTION|>--- conflicted
+++ resolved
@@ -61,14 +61,8 @@
 
     /**
      * Get the name of the "where in" method for eager loading.
-<<<<<<< HEAD
-     *
-     * @param  \Illuminate\Database\Eloquent\Model  $model
-     * @param  string  $key
-=======
      * @param \Illuminate\Database\Eloquent\Model $model
      * @param string $key
->>>>>>> a7acac76
      * @return string
      */
     protected function whereInMethod(EloquentModel $model, $key)
