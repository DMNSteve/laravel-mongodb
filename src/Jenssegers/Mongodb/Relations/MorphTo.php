--- conflicted
+++ resolved
@@ -4,7 +4,6 @@
 
 use Illuminate\Database\Eloquent\Model as EloquentModel;
 use Illuminate\Database\Eloquent\Relations\MorphTo as EloquentMorphTo;
-use Illuminate\Database\Eloquent\Model as EloquentModel;
 
 class MorphTo extends EloquentMorphTo
 {
@@ -46,14 +45,8 @@
 
     /**
      * Get the name of the "where in" method for eager loading.
-<<<<<<< HEAD
-     *
-     * @param  \Illuminate\Database\Eloquent\Model  $model
-     * @param  string  $key
-=======
      * @param \Illuminate\Database\Eloquent\Model $model
      * @param string $key
->>>>>>> a7acac76
      * @return string
      */
     protected function whereInMethod(EloquentModel $model, $key)
