--- conflicted
+++ resolved
@@ -3,24 +3,11 @@
 namespace Jenssegers\Mongodb\Relations;
 
 use Illuminate\Database\Eloquent\Model;
-<<<<<<< HEAD
-use Illuminate\Database\Eloquent\Relations\Concerns\SupportsDefaultModels;
-=======
 use Illuminate\Database\Eloquent\Model as EloquentModel;
->>>>>>> a7acac76
 use MongoDB\BSON\ObjectID;
-use Illuminate\Database\Eloquent\Model as EloquentModel;
 
 class EmbedsOne extends EmbedsOneOrMany
 {
-<<<<<<< HEAD
-    use SupportsDefaultModels;
-
-    /**
-     * @inheritdoc
-     */
-=======
->>>>>>> a7acac76
     public function initRelation(array $models, $relation)
     {
         foreach ($models as $model) {
@@ -32,7 +19,7 @@
 
     public function getResults()
     {
-        return $this->toModel($this->getEmbedded()) ?: $this->getDefaultFor($this->parent);
+        return $this->toModel($this->getEmbedded());
     }
 
     public function getEager()
@@ -148,24 +135,9 @@
     }
 
     /**
-<<<<<<< HEAD
-     * @inheritdoc
-     */
-    public function newRelatedInstanceFor(Model $parent)
-    {
-        return $this->related->newInstance();
-    }
-
-    /**
-     * Get the name of the "where in" method for eager loading.
-     *
-     * @param  \Illuminate\Database\Eloquent\Model  $model
-     * @param  string  $key
-=======
      * Get the name of the "where in" method for eager loading.
      * @param \Illuminate\Database\Eloquent\Model $model
      * @param string $key
->>>>>>> a7acac76
      * @return string
      */
     protected function whereInMethod(EloquentModel $model, $key)
