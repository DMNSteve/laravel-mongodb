<?php

namespace Jenssegers\Mongodb\Relations;

use Illuminate\Database\Eloquent\Builder;
use Illuminate\Database\Eloquent\Collection;
use Illuminate\Database\Eloquent\Model;
use Illuminate\Database\Eloquent\Model as EloquentModel;
use Illuminate\Database\Eloquent\Relations\BelongsToMany as EloquentBelongsToMany;
use Illuminate\Support\Arr;
use Illuminate\Database\Eloquent\Model as EloquentModel;

class BelongsToMany extends EloquentBelongsToMany
{
    /**
     * Get the key for comparing against the parent key in "has" query.
     * @return string
     */
    public function getHasCompareKey()
    {
        return $this->getForeignKey();
    }

    /**
     * @inheritdoc
     */
    public function getRelationExistenceQuery(Builder $query, Builder $parentQuery, $columns = ['*'])
    {
        return $query;
    }

    /**
     * @inheritdoc
     */
    protected function hydratePivotRelation(array $models)
    {
        // Do nothing.
    }

    /**
     * Set the select clause for the relation query.
     * @param array $columns
     * @return array
     */
    protected function getSelectColumns(array $columns = ['*'])
    {
        return $columns;
    }

    /**
     * @inheritdoc
     */
    protected function shouldSelect(array $columns = ['*'])
    {
        return $columns;
    }

    /**
     * @inheritdoc
     */
    public function addConstraints()
    {
        if (static::$constraints) {
            $this->setWhere();
        }
    }

    /**
     * Set the where clause for the relation query.
     * @return $this
     */
    protected function setWhere()
    {
        $foreign = $this->getForeignKey();

        $this->query->where($foreign, '=', $this->parent->getKey());

        return $this;
    }

    /**
     * @inheritdoc
     */
    public function save(Model $model, array $joining = [], $touch = true)
    {
        $model->save(['touch' => false]);

        $this->attach($model, $joining, $touch);

        return $model;
    }

    /**
     * @inheritdoc
     */
    public function create(array $attributes = [], array $joining = [], $touch = true)
    {
        $instance = $this->related->newInstance($attributes);

        // Once we save the related model, we need to attach it to the base model via
        // through intermediate table so we'll use the existing "attach" method to
        // accomplish this which will insert the record and any more attributes.
        $instance->save(['touch' => false]);

        $this->attach($instance, $joining, $touch);

        return $instance;
    }

    /**
     * @inheritdoc
     */
    public function sync($ids, $detaching = true)
    {
        $changes = [
            'attached' => [],
            'detached' => [],
            'updated' => [],
        ];

        if ($ids instanceof Collection) {
            $ids = $ids->modelKeys();
        }

        // First we need to attach any of the associated models that are not currently
        // in this joining table. We'll spin through the given IDs, checking to see
        // if they exist in the array of current ones, and if not we will insert.
        $current = $this->parent->{$this->getRelatedKey()} ?: [];

        // See issue #256.
        if ($current instanceof Collection) {
            $current = $ids->modelKeys();
        }

        $records = $this->formatSyncList($ids);

        $current = Arr::wrap($current);

        $detach = array_diff($current, array_keys($records));

        // We need to make sure we pass a clean array, so that it is not interpreted
        // as an associative array.
        $detach = array_values($detach);

        // Next, we will take the differences of the currents and given IDs and detach
        // all of the entities that exist in the "current" array but are not in the
        // the array of the IDs given to the method which will complete the sync.
        if ($detaching && count($detach) > 0) {
            $this->detach($detach);

            $changes['detached'] = (array) array_map(function ($v) {
                return is_numeric($v) ? (int) $v : (string) $v;
            }, $detach);
        }

        // Now we are finally ready to attach the new records. Note that we'll disable
        // touching until after the entire operation is complete so we don't fire a
        // ton of touch operations until we are totally done syncing the records.
        $changes = array_merge(
            $changes, $this->attachNew($records, $current, false)
        );

        if (count($changes['attached']) || count($changes['updated'])) {
            $this->touchIfTouching();
        }

        return $changes;
    }

    /**
     * @inheritdoc
     */
    public function updateExistingPivot($id, array $attributes, $touch = true)
    {
        // Do nothing, we have no pivot table.
    }

    /**
     * @inheritdoc
     */
    public function attach($id, array $attributes = [], $touch = true)
    {
        if ($id instanceof Model) {
            $model = $id;

            $id = $model->getKey();

            // Attach the new parent id to the related model.
            $model->push($this->foreignPivotKey, $this->parent->getKey(), true);
        } else {
            if ($id instanceof Collection) {
                $id = $id->modelKeys();
            }

            $query = $this->newRelatedQuery();

            $query->whereIn($this->related->getKeyName(), (array) $id);

            // Attach the new parent id to the related model.
            $query->push($this->foreignPivotKey, $this->parent->getKey(), true);
        }

        // Attach the new ids to the parent model.
        $this->parent->push($this->getRelatedKey(), (array) $id, true);

        if ($touch) {
            $this->touchIfTouching();
        }
    }

    /**
     * @inheritdoc
     */
    public function detach($ids = [], $touch = true)
    {
        if ($ids instanceof Model) {
            $ids = (array) $ids->getKey();
        }

        $query = $this->newRelatedQuery();

        // If associated IDs were passed to the method we will only delete those
        // associations, otherwise all of the association ties will be broken.
        // We'll return the numbers of affected rows when we do the deletes.
        $ids = (array) $ids;

        // Detach all ids from the parent model.
        $this->parent->pull($this->getRelatedKey(), $ids);

        // Prepare the query to select all related objects.
        if (count($ids) > 0) {
            $query->whereIn($this->related->getKeyName(), $ids);
        }

        // Remove the relation to the parent.
        $query->pull($this->foreignPivotKey, $this->parent->getKey());

        if ($touch) {
            $this->touchIfTouching();
        }

        return count($ids);
    }

    /**
     * @inheritdoc
     */
    protected function buildDictionary(Collection $results)
    {
        $foreign = $this->foreignPivotKey;

        // First we will build a dictionary of child models keyed by the foreign key
        // of the relation so that we will easily and quickly match them to their
        // parents without having a possibly slow inner loops for every models.
        $dictionary = [];

        foreach ($results as $result) {
            foreach ($result->$foreign as $item) {
                $dictionary[$item][] = $result;
            }
        }

        return $dictionary;
    }

    /**
     * @inheritdoc
     */
    public function newPivotQuery()
    {
        return $this->newRelatedQuery();
    }

    /**
     * Create a new query builder for the related model.
     * @return \Illuminate\Database\Query\Builder
     */
    public function newRelatedQuery()
    {
        return $this->related->newQuery();
    }

    /**
     * Get the fully qualified foreign key for the relation.
     * @return string
     */
    public function getForeignKey()
    {
        return $this->foreignPivotKey;
    }

    /**
     * @inheritdoc
     */
    public function getQualifiedForeignPivotKeyName()
    {
        return $this->foreignPivotKey;
    }

    /**
     * @inheritdoc
     */
    public function getQualifiedRelatedPivotKeyName()
    {
        return $this->relatedPivotKey;
    }

    /**
     * Format the sync list so that it is keyed by ID. (Legacy Support)
     * The original function has been renamed to formatRecordsList since Laravel 5.3
     * @param array $records
     * @return array
     * @deprecated
     */
    protected function formatSyncList(array $records)
    {
        $results = [];
        foreach ($records as $id => $attributes) {
            if (!is_array($attributes)) {
                list($id, $attributes) = [$attributes, []];
            }
            $results[$id] = $attributes;
        }
        return $results;
    }

    /**
     * Get the related key with backwards compatible support.
     * @return string
     */
    public function getRelatedKey()
    {
        return property_exists($this, 'relatedPivotKey') ? $this->relatedPivotKey : $this->relatedKey;
    }

    /**
     * Get the name of the "where in" method for eager loading.
<<<<<<< HEAD
     *
     * @param  \Illuminate\Database\Eloquent\Model  $model
     * @param  string  $key
=======
     * @param \Illuminate\Database\Eloquent\Model $model
     * @param string $key
>>>>>>> a7acac76
     * @return string
     */
    protected function whereInMethod(EloquentModel $model, $key)
    {
        return 'whereIn';
    }
}<|MERGE_RESOLUTION|>--- conflicted
+++ resolved
@@ -8,7 +8,6 @@
 use Illuminate\Database\Eloquent\Model as EloquentModel;
 use Illuminate\Database\Eloquent\Relations\BelongsToMany as EloquentBelongsToMany;
 use Illuminate\Support\Arr;
-use Illuminate\Database\Eloquent\Model as EloquentModel;
 
 class BelongsToMany extends EloquentBelongsToMany
 {
@@ -335,14 +334,8 @@
 
     /**
      * Get the name of the "where in" method for eager loading.
-<<<<<<< HEAD
-     *
-     * @param  \Illuminate\Database\Eloquent\Model  $model
-     * @param  string  $key
-=======
      * @param \Illuminate\Database\Eloquent\Model $model
      * @param string $key
->>>>>>> a7acac76
      * @return string
      */
     protected function whereInMethod(EloquentModel $model, $key)
