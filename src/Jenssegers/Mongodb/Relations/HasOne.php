--- conflicted
+++ resolved
@@ -5,7 +5,6 @@
 use Illuminate\Database\Eloquent\Builder;
 use Illuminate\Database\Eloquent\Model as EloquentModel;
 use Illuminate\Database\Eloquent\Relations\HasOne as EloquentHasOne;
-use Illuminate\Database\Eloquent\Model as EloquentModel;
 
 class HasOne extends EloquentHasOne
 {
@@ -74,20 +73,11 @@
 
         return $query->where($this->getForeignKeyName(), 'exists', true);
     }
-<<<<<<< HEAD
-    
-    /**
-     * Get the name of the "where in" method for eager loading.
-     *
-     * @param  \Illuminate\Database\Eloquent\Model  $model
-     * @param  string  $key
-=======
 
     /**
      * Get the name of the "where in" method for eager loading.
      * @param \Illuminate\Database\Eloquent\Model $model
      * @param string $key
->>>>>>> a7acac76
      * @return string
      */
     protected function whereInMethod(EloquentModel $model, $key)
