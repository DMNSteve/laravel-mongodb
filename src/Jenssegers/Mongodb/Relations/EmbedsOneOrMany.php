<?php

namespace Jenssegers\Mongodb\Relations;

use Illuminate\Database\Eloquent\Builder;
use Illuminate\Database\Eloquent\Collection;
use Illuminate\Database\Eloquent\Model as EloquentModel;
use Illuminate\Database\Eloquent\Relations\Relation;
use Jenssegers\Mongodb\Eloquent\Model;
use Illuminate\Database\Eloquent\Model as EloquentModel;

abstract class EmbedsOneOrMany extends Relation
{
    /**
     * The local key of the parent model.
     * @var string
     */
    protected $localKey;

    /**
     * The foreign key of the parent model.
     * @var string
     */
    protected $foreignKey;

    /**
     * The "name" of the relationship.
     * @var string
     */
    protected $relation;

    /**
     * Create a new embeds many relationship instance.
     * @param Builder $query
     * @param Model $parent
     * @param Model $related
     * @param string $localKey
     * @param string $foreignKey
     * @param string $relation
     */
    public function __construct(Builder $query, Model $parent, Model $related, $localKey, $foreignKey, $relation)
    {
        $this->query = $query;
        $this->parent = $parent;
        $this->related = $related;
        $this->localKey = $localKey;
        $this->foreignKey = $foreignKey;
        $this->relation = $relation;

        // If this is a nested relation, we need to get the parent query instead.
        if ($parentRelation = $this->getParentRelation()) {
            $this->query = $parentRelation->getQuery();
        }

        $this->addConstraints();
    }

    /**
     * @inheritdoc
     */
    public function addConstraints()
    {
        if (static::$constraints) {
            $this->query->where($this->getQualifiedParentKeyName(), '=', $this->getParentKey());
        }
    }

    /**
     * @inheritdoc
     */
    public function addEagerConstraints(array $models)
    {
        // There are no eager loading constraints.
    }

    /**
     * @inheritdoc
     */
    public function match(array $models, Collection $results, $relation)
    {
        foreach ($models as $model) {
            $results = $model->$relation()->getResults();

            $model->setParentRelation($this);

            $model->setRelation($relation, $results);
        }

        return $models;
    }

    /**
     * Shorthand to get the results of the relationship.
     * @param array $columns
     * @return Collection
     */
    public function get($columns = ['*'])
    {
        return $this->getResults();
    }

    /**
     * Get the number of embedded models.
     * @return int
     */
    public function count()
    {
        return count($this->getEmbedded());
    }

    /**
     * Attach a model instance to the parent model.
     * @param Model $model
     * @return Model|bool
     */
    public function save(Model $model)
    {
        $model->setParentRelation($this);

        return $model->save() ? $model : false;
    }

    /**
     * Attach a collection of models to the parent instance.
     * @param Collection|array $models
     * @return Collection|array
     */
    public function saveMany($models)
    {
        foreach ($models as $model) {
            $this->save($model);
        }

        return $models;
    }

    /**
     * Create a new instance of the related model.
     * @param array $attributes
     * @return Model
     */
    public function create(array $attributes = [])
    {
        // Here we will set the raw attributes to avoid hitting the "fill" method so
        // that we do not have to worry about a mass accessor rules blocking sets
        // on the models. Otherwise, some of these attributes will not get set.
        $instance = $this->related->newInstance($attributes);

        $instance->setParentRelation($this);

        $instance->save();

        return $instance;
    }

    /**
     * Create an array of new instances of the related model.
     * @param array $records
     * @return array
     */
    public function createMany(array $records)
    {
        $instances = [];

        foreach ($records as $record) {
            $instances[] = $this->create($record);
        }

        return $instances;
    }

    /**
     * Transform single ID, single Model or array of Models into an array of IDs.
     * @param mixed $ids
     * @return array
     */
    protected function getIdsArrayFrom($ids)
    {
        if ($ids instanceof \Illuminate\Support\Collection) {
            $ids = $ids->all();
        }

        if (!is_array($ids)) {
            $ids = [$ids];
        }

        foreach ($ids as &$id) {
            if ($id instanceof Model) {
                $id = $id->getKey();
            }
        }

        return $ids;
    }

    /**
     * @inheritdoc
     */
    protected function getEmbedded()
    {
        // Get raw attributes to skip relations and accessors.
        $attributes = $this->parent->getAttributes();

        // Get embedded models form parent attributes.
        $embedded = isset($attributes[$this->localKey]) ? (array) $attributes[$this->localKey] : null;

        return $embedded;
    }

    /**
     * @inheritdoc
     */
    protected function setEmbedded($records)
    {
        // Assign models to parent attributes array.
        $attributes = $this->parent->getAttributes();
        $attributes[$this->localKey] = $records;

        // Set raw attributes to skip mutators.
        $this->parent->setRawAttributes($attributes);

        // Set the relation on the parent.
        return $this->parent->setRelation($this->relation, $records === null ? null : $this->getResults());
    }

    /**
     * Get the foreign key value for the relation.
     * @param mixed $id
     * @return mixed
     */
    protected function getForeignKeyValue($id)
    {
        if ($id instanceof Model) {
            $id = $id->getKey();
        }

        // Convert the id to MongoId if necessary.
        return $this->getBaseQuery()->convertKey($id);
    }

    /**
     * Convert an array of records to a Collection.
     * @param array $records
     * @return Collection
     */
    protected function toCollection(array $records = [])
    {
        $models = [];

        foreach ($records as $attributes) {
            $models[] = $this->toModel($attributes);
        }

        if (count($models) > 0) {
            $models = $this->eagerLoadRelations($models);
        }

        return $this->related->newCollection($models);
    }

    /**
     * Create a related model instanced.
     * @param array $attributes
     * @return Model
     */
    protected function toModel($attributes = [])
    {
        if ($attributes === null) {
            return;
        }

        $connection = $this->related->getConnection();

        $model = $this->related->newFromBuilder(
            (array) $attributes,
            $connection ? $connection->getName() : null
        );

        $model->setParentRelation($this);

        $model->setRelation($this->foreignKey, $this->parent);

        // If you remove this, you will get segmentation faults!
        $model->setHidden(array_merge($model->getHidden(), [$this->foreignKey]));

        return $model;
    }

    /**
     * Get the relation instance of the parent.
     * @return Relation
     */
    protected function getParentRelation()
    {
        return $this->parent->getParentRelation();
    }

    /**
     * @inheritdoc
     */
    public function getQuery()
    {
        // Because we are sharing this relation instance to models, we need
        // to make sure we use separate query instances.
        return clone $this->query;
    }

    /**
     * @inheritdoc
     */
    public function getBaseQuery()
    {
        // Because we are sharing this relation instance to models, we need
        // to make sure we use separate query instances.
        return clone $this->query->getQuery();
    }

    /**
     * Check if this relation is nested in another relation.
     * @return bool
     */
    protected function isNested()
    {
        return $this->getParentRelation() != null;
    }

    /**
     * Get the fully qualified local key name.
     * @param string $glue
     * @return string
     */
    protected function getPathHierarchy($glue = '.')
    {
        if ($parentRelation = $this->getParentRelation()) {
            return $parentRelation->getPathHierarchy($glue) . $glue . $this->localKey;
        }

        return $this->localKey;
    }

    /**
     * @inheritdoc
     */
    public function getQualifiedParentKeyName()
    {
        if ($parentRelation = $this->getParentRelation()) {
            return $parentRelation->getPathHierarchy() . '.' . $this->parent->getKeyName();
        }

        return $this->parent->getKeyName();
    }

    /**
     * Get the primary key value of the parent.
     * @return string
     */
    protected function getParentKey()
    {
        return $this->parent->getKey();
    }

    /**
     * Return update values
     * @param $array
     * @param string $prepend
     * @return array
     */
    public static function getUpdateValues($array, $prepend = '')
    {
        $results = [];

        foreach ($array as $key => $value) {
            $results[$prepend . $key] = $value;
        }

        return $results;
    }

    /**
     * Get the foreign key for the relationship.
     * @return string
     */
    public function getQualifiedForeignKeyName()
    {
        return $this->foreignKey;
    }

    /**
     * Get the name of the "where in" method for eager loading.
<<<<<<< HEAD
     *
     * @param  \Illuminate\Database\Eloquent\Model  $model
     * @param  string  $key
=======
     * @param \Illuminate\Database\Eloquent\Model $model
     * @param string $key
>>>>>>> a7acac76
     * @return string
     */
    protected function whereInMethod(EloquentModel $model, $key)
    {
        return 'whereIn';
    }
}<|MERGE_RESOLUTION|>--- conflicted
+++ resolved
@@ -7,7 +7,6 @@
 use Illuminate\Database\Eloquent\Model as EloquentModel;
 use Illuminate\Database\Eloquent\Relations\Relation;
 use Jenssegers\Mongodb\Eloquent\Model;
-use Illuminate\Database\Eloquent\Model as EloquentModel;
 
 abstract class EmbedsOneOrMany extends Relation
 {
@@ -387,14 +386,8 @@
 
     /**
      * Get the name of the "where in" method for eager loading.
-<<<<<<< HEAD
-     *
-     * @param  \Illuminate\Database\Eloquent\Model  $model
-     * @param  string  $key
-=======
      * @param \Illuminate\Database\Eloquent\Model $model
      * @param string $key
->>>>>>> a7acac76
      * @return string
      */
     protected function whereInMethod(EloquentModel $model, $key)
