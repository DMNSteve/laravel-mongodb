<?php

namespace Jenssegers\Mongodb\Relations;

use Illuminate\Database\Eloquent\Collection;
use Illuminate\Database\Eloquent\Model;
use Illuminate\Database\Eloquent\Model as EloquentModel;
use Illuminate\Pagination\LengthAwarePaginator;
use Illuminate\Pagination\Paginator;
use MongoDB\BSON\ObjectID;
use Illuminate\Database\Eloquent\Model as EloquentModel;

class EmbedsMany extends EmbedsOneOrMany
{
    /**
     * @inheritdoc
     */
    public function initRelation(array $models, $relation)
    {
        foreach ($models as $model) {
            $model->setRelation($relation, $this->related->newCollection());
        }

        return $models;
    }

    /**
     * @inheritdoc
     */
    public function getResults()
    {
        return $this->toCollection($this->getEmbedded());
    }

    /**
     * Save a new model and attach it to the parent model.
     * @param Model $model
     * @return Model|bool
     */
    public function performInsert(Model $model)
    {
        // Generate a new key if needed.
        if (!$model->getKey()) {
            $model->setAttribute($model->getKeyName(), new ObjectID);
        }

        // For deeply nested documents, let the parent handle the changes.
        if ($this->isNested()) {
            $this->associate($model);
            return $this->parent->save() ? $model : false;
        }

        // Push the new model to the database.
        $result = $this->getBaseQuery()->push($this->localKey, $model->getAttributes(), true);

        // Attach the model to its parent.
        if ($result) {
            $this->associate($model);
        }

        return $result ? $model : false;
    }

    /**
     * Save an existing model and attach it to the parent model.
     * @param Model $model
     * @return Model|bool
     */
    public function performUpdate(Model $model)
    {
        // For deeply nested documents, let the parent handle the changes.
        if ($this->isNested()) {
            $this->associate($model);

            return $this->parent->save();
        }

        // Get the correct foreign key value.
        $foreignKey = $this->getForeignKeyValue($model);

        $values = $this->getUpdateValues($model->getDirty(), $this->localKey . '.$.');

        // Update document in database.
        $result = $this->getBaseQuery()->where($this->localKey . '.' . $model->getKeyName(), $foreignKey)
            ->update($values);

        // Attach the model to its parent.
        if ($result) {
            $this->associate($model);
        }

        return $result ? $model : false;
    }

    /**
     * Delete an existing model and detach it from the parent model.
     * @param Model $model
     * @return int
     */
    public function performDelete(Model $model)
    {
        // For deeply nested documents, let the parent handle the changes.
        if ($this->isNested()) {
            $this->dissociate($model);

            return $this->parent->save();
        }

        // Get the correct foreign key value.
        $foreignKey = $this->getForeignKeyValue($model);

        $result = $this->getBaseQuery()->pull($this->localKey, [$model->getKeyName() => $foreignKey]);

        if ($result) {
            $this->dissociate($model);
        }

        return $result;
    }

    /**
     * Associate the model instance to the given parent, without saving it to the database.
     * @param Model $model
     * @return Model
     */
    public function associate(Model $model)
    {
        $model->setParentRelation($this);
        
        if (!$this->contains($model)) {
            return $this->associateNew($model);
        }

        return $this->associateExisting($model);
    }

    /**
     * Dissociate the model instance from the given parent, without saving it to the database.
     * @param mixed $ids
     * @return int
     */
    public function dissociate($ids = [])
    {
        $ids = $this->getIdsArrayFrom($ids);

        $records = $this->getEmbedded();

        $primaryKey = $this->related->getKeyName();

        // Remove the document from the parent model.
        foreach ($records as $i => $record) {
            if (in_array($record[$primaryKey], $ids)) {
                unset($records[$i]);
            }
        }

        $this->setEmbedded($records);

        // We return the total number of deletes for the operation. The developers
        // can then check this number as a boolean type value or get this total count
        // of records deleted for logging, etc.
        return count($ids);
    }

    /**
     * Destroy the embedded models for the given IDs.
     * @param mixed $ids
     * @return int
     */
    public function destroy($ids = [])
    {
        $count = 0;

        $ids = $this->getIdsArrayFrom($ids);

        // Get all models matching the given ids.
        $models = $this->getResults()->only($ids);

        // Pull the documents from the database.
        foreach ($models as $model) {
            if ($model->delete()) {
                $count++;
            }
        }

        return $count;
    }

    /**
     * Delete all embedded models.
     * @return int
     */
    public function delete()
    {
        // Overwrite the local key with an empty array.
        $result = $this->query->update([$this->localKey => []]);

        if ($result) {
            $this->setEmbedded([]);
        }

        return $result;
    }

    /**
     * Destroy alias.
     * @param mixed $ids
     * @return int
     */
    public function detach($ids = [])
    {
        return $this->destroy($ids);
    }

    /**
     * Save alias.
     * @param Model $model
     * @return Model
     */
    public function attach(Model $model)
    {
        return $this->save($model);
    }

    /**
     * Associate a new model instance to the given parent, without saving it to the database.
     * @param Model $model
     * @return Model
     */
    protected function associateNew($model)
    {
        // Create a new key if needed.
<<<<<<< HEAD
        if (!$model->getKey()) {
            $model->setAttribute($model->getKeyName(), new ObjectID());
=======
        if ($model->getKeyName() === '_id' && !$model->getAttribute('_id')) {
            $model->setAttribute('_id', new ObjectID);
>>>>>>> a7acac76
        }

        $records = $this->getEmbedded();

        // Add the new model to the embedded documents.
        $records[] = $model->getAttributes();

        return $this->setEmbedded($records);
    }

    /**
     * Associate an existing model instance to the given parent, without saving it to the database.
     * @param Model $model
     * @return Model
     */
    protected function associateExisting($model)
    {
        // Get existing embedded documents.
        $records = $this->getEmbedded();

        $primaryKey = $this->related->getKeyName();

        $key = $model->getKey();

        // Replace the document in the parent model.
        foreach ($records as &$record) {
            if ($record[$primaryKey] == $key) {
                $record = $model->getAttributes();
                break;
            }
        }

        return $this->setEmbedded($records);
    }

    /**
     * @param null $perPage
     * @param array $columns
     * @param string $pageName
     * @param null $page
     * @return \Illuminate\Contracts\Pagination\LengthAwarePaginator
     */
    public function paginate($perPage = null, $columns = ['*'], $pageName = 'page', $page = null)
    {
        $page = $page ?: Paginator::resolveCurrentPage($pageName);
        $perPage = $perPage ?: $this->related->getPerPage();

        $results = $this->getEmbedded();
        $results = $this->toCollection($results);
        $total = $results->count();
        $start = ($page - 1) * $perPage;

        $sliced = $results->slice(
            $start,
            $perPage
        );

        return new LengthAwarePaginator(
            $sliced,
            $total,
            $perPage,
            $page,
            [
                'path' => Paginator::resolveCurrentPath()
            ]
        );
    }

    /**
     * @inheritdoc
     */
    protected function getEmbedded()
    {
        return parent::getEmbedded() ?: [];
    }

    /**
     * @inheritdoc
     */
    protected function setEmbedded($models)
    {
        if (!is_array($models)) {
            $models = [$models];
        }

        return parent::setEmbedded(array_values($models));
    }

    /**
     * @inheritdoc
     */
    public function __call($method, $parameters)
    {
        if (method_exists(Collection::class, $method)) {
            return call_user_func_array([$this->getResults(), $method], $parameters);
        }

        return parent::__call($method, $parameters);
    }

    /**
     * Get the name of the "where in" method for eager loading.
<<<<<<< HEAD
     *
     * @param  \Illuminate\Database\Eloquent\Model  $model
     * @param  string  $key
=======
     * @param \Illuminate\Database\Eloquent\Model $model
     * @param string $key
>>>>>>> a7acac76
     * @return string
     */
    protected function whereInMethod(EloquentModel $model, $key)
    {
        return 'whereIn';
    }
}<|MERGE_RESOLUTION|>--- conflicted
+++ resolved
@@ -8,7 +8,6 @@
 use Illuminate\Pagination\LengthAwarePaginator;
 use Illuminate\Pagination\Paginator;
 use MongoDB\BSON\ObjectID;
-use Illuminate\Database\Eloquent\Model as EloquentModel;
 
 class EmbedsMany extends EmbedsOneOrMany
 {
@@ -40,8 +39,8 @@
     public function performInsert(Model $model)
     {
         // Generate a new key if needed.
-        if (!$model->getKey()) {
-            $model->setAttribute($model->getKeyName(), new ObjectID);
+        if ($model->getKeyName() == '_id' && !$model->getKey()) {
+            $model->setAttribute('_id', new ObjectID);
         }
 
         // For deeply nested documents, let the parent handle the changes.
@@ -125,8 +124,6 @@
      */
     public function associate(Model $model)
     {
-        $model->setParentRelation($this);
-        
         if (!$this->contains($model)) {
             return $this->associateNew($model);
         }
@@ -230,13 +227,8 @@
     protected function associateNew($model)
     {
         // Create a new key if needed.
-<<<<<<< HEAD
-        if (!$model->getKey()) {
-            $model->setAttribute($model->getKeyName(), new ObjectID());
-=======
         if ($model->getKeyName() === '_id' && !$model->getAttribute('_id')) {
             $model->setAttribute('_id', new ObjectID);
->>>>>>> a7acac76
         }
 
         $records = $this->getEmbedded();
@@ -339,14 +331,8 @@
 
     /**
      * Get the name of the "where in" method for eager loading.
-<<<<<<< HEAD
-     *
-     * @param  \Illuminate\Database\Eloquent\Model  $model
-     * @param  string  $key
-=======
      * @param \Illuminate\Database\Eloquent\Model $model
      * @param string $key
->>>>>>> a7acac76
      * @return string
      */
     protected function whereInMethod(EloquentModel $model, $key)
